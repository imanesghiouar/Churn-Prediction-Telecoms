--- conflicted
+++ resolved
@@ -54,19 +54,17 @@
 - Machine learning models are saved in `.pkl` format,
 - The Keras model is saved in `.h5` format.
 
----
+Installation and Running
+To install and run the project, clone the repository, create a virtual environment, install the requirements listed in requirements.txt, and then run the full pipeline with python scripts/run_pipeline.py. You can also use the Jupyter notebooks for more detailed exploration or testing.
 
-## **Installation and Running**
+Requirements
+The key Python packages used in this project are PySpark, Pandas, Scikit-learn, TensorFlow, Keras, Matplotlib, Seaborn, and Joblib. All dependencies are listed in the requirements.txt file.
 
-To install and run the project:
-1. **Clone the repository**.
-2. **Create a virtual environment**.
-3. **Install the requirements** listed in `requirements.txt`.
-4. Run the full pipeline with:
+Notes
+This project highlights how PySpark and Pandas can be combined for flexible big data and small data handling, and how Keras can easily integrate into such a pipeline for building deep learning models. The pipeline is modular and scalable, allowing easy future improvements such as hyperparameter tuning, adding feature selection techniques, or experimenting with deeper neural network architectures.
 
-   ```bash
-<<<<<<< HEAD
-   python scripts/run_pipeline.py
-=======
-   python scripts/run_pipeline.py
->>>>>>> 8524c0e6
+Contributing
+Contributions are welcome! You can fork the repository, create a new branch, and submit a pull request. Improvements related to feature engineering, model optimization, or deep learning enhancements are appreciated.
+
+Author
+Built by Imane Sghiouar,Engineering Student, passionate about Data Science, Machine Learning, Deep Learning, and Big Data technologies.